--- conflicted
+++ resolved
@@ -16,7 +16,6 @@
         icon: {
           svg: gitflic
         },
-<<<<<<< HEAD
       ],
       actionText: 'Поддержать',
       sponsor: 'https://www.tinkoff.ru/cf/1uEC4uodPuV'
@@ -42,31 +41,6 @@
             svg: gitflic
           },
           link: 'https://gitflic.ru/user/armatik'
-=======
-        link: 'https://gitflic.ru/user/olegshchavelev'
-      },
-    ],
-    actionText: 'Поддержать',
-    sponsor: 'https://www.tinkoff.ru/cf/1uEC4uodPuV'
-  },
-  {
-    avatar: 'https://avatars.githubusercontent.com/u/44705058?v=4',
-    name: 'Антон Политов',
-    title: 'Разработчик, Участник',
-    links: [
-      { icon: 'github', link: 'https://github.com/Ampernic' }
-    ],
-  },
-  {
-    avatar: 'https://avatars.githubusercontent.com/u/57626821?v=4',
-    name: 'Семен Фомченков',
-    title: 'Участник',
-    links: [
-      { icon: 'github', link: 'https://github.com/Armatik' },
-      {
-        icon: {
-          svg: gitflic
->>>>>>> 4e1cc0a2
         },
         link: 'https://gitflic.ru/user/armatik'
       },
@@ -168,7 +142,6 @@
         icon: {
           svg: gitflic
         },
-<<<<<<< HEAD
       ],
       actionText: 'Поддержать',
       sponsor: 'https://www.tinkoff.ru/cf/4p7xYDHEH2y'
@@ -283,124 +256,7 @@
       links: [
         { icon: 'github', link: 'https://github.com/alchere' }
       ],
-    }
-  ]
-=======
-        link: 'https://gitflic.ru/user/fiersik'
-      },
-    ],
-    actionText: 'Поддержать',
-    sponsor: 'https://www.tinkoff.ru/cf/4p7xYDHEH2y'
-  },
-  {
-    avatar: 'https://avatars.githubusercontent.com/u/156944896?v=4',
-    name: 'konoos56',
-    title: 'Участник',
-    links: [
-      { icon: 'github', link: 'https://github.com/konoos56' }
-    ],
-  },
-  {
-    avatar: 'https://avatars.githubusercontent.com/u/36149587?v=4',
-    name: 'Арсений Засыпкин',
-    title: 'Участник',
-    links: [
-      { icon: 'github', link: 'https://github.com/ImCatCatcher' }
-    ],
-    actionText: 'Поддержать',
-    sponsor: 'https://www.tinkoff.ru/cf/53rijgvIPem'
-  },
-  {
-    avatar: 'https://avatars.githubusercontent.com/u/57502877?v=4',
-    name: 'otetswoo',
-    title: 'Участник',
-    links: [
-      { icon: 'github', link: 'https://github.com/otetswoo' }
-    ],
-  },
-  {
-    avatar: 'https://avatars.githubusercontent.com/u/158994205?v=4',
-    name: 'AnameVi',
-    title: 'Участник',
-    links: [
-      { icon: 'github', link: 'https://github.com/AnameVi' }
-    ],
-  }, {
-    avatar: 'https://avatars.githubusercontent.com/u/153871261?v=4',
-    name: 'Александр Шамараев',
-    title: 'Участник',
-    links: [
-      { icon: 'github', link: 'https://github.com/AlexanderShad' }
-    ],
-  }, {
-    avatar: 'https://avatars.githubusercontent.com/u/65094576?v=4',
-    name: 'Владислав Бабенко',
-    title: 'Участник',
-    links: [
-      { icon: 'github', link: 'https://github.com/vlad196' }
-    ],
-    actionText: 'Поддержать',
-    sponsor: 'https://www.tinkoff.ru/cf/9cI2R0kzzxM'
-  }, {
-    avatar: 'https://avatars.githubusercontent.com/u/48821354?v=4',
-    name: 'Жора Змейкин',
-    title: 'Участник',
-    links: [
-      { icon: 'github', link: 'https://github.com/Katze-942' }
-    ],
-  }, {
-    avatar: 'https://avatars.githubusercontent.com/u/55319144?v=4',
-    name: 'Хачатур Тоникян',
-    title: 'Участник',
-    links: [
-      { icon: 'github', link: 'https://github.com/feyte11' }
-    ],
-    actionText: 'Поддержать',
-    sponsor: 'https://www.tinkoff.ru/collectmoney/crowd/tonikyan.khachatur1/4ijqV39898/?short_link=93LEZqrEeY7&httpMethod=GET'
-  }, {
-    avatar: 'https://avatars.githubusercontent.com/u/118264544?v=4',
-    name: 'Belovmv',
-    title: 'Участник',
-    links: [
-      { icon: 'github', link: 'https://github.com/Belovmv' }
-    ],
-  }, {
-    avatar: 'https://avatars.githubusercontent.com/u/95986183?v=4',
-    name: 'Владимир Васьков',
-    title: 'Участник',
-    links: [
-      { icon: 'github', link: 'https://github.com/Rirusha' }
-    ],
-  }, {
-    avatar: 'https://avatars.githubusercontent.com/u/36843745?v=4',
-    name: 'Boria138',
-    title: 'Участник',
-    links: [
-      { icon: 'github', link: 'https://github.com/Boria138' }
-    ],
-  }, {
-    avatar: 'https://avatars.githubusercontent.com/u/121604147?v=4',
-    name: 'Алексей Камаев',
-    title: 'Участник',
-    links: [
-      { icon: 'github', link: 'https://github.com/a1ex-ak' }
-    ],
-  },
-  {
-    avatar: 'https://avatars.githubusercontent.com/u/73014273?v=4',
-    name: 'Alex Kryuchkov',
-    title: 'Участник',
-    links: [
-      { icon: 'github', link: 'https://github.com/alexkdeveloper' }
-    ],
-  }, {
-    avatar: 'https://avatars.githubusercontent.com/u/147966355?v=4',
-    name: 'alchere',
-    title: 'Участник',
-    links: [
-      { icon: 'github', link: 'https://github.com/alchere' }
-    ],
-  }, {
+    }{
     avatar: 'https://avatars.githubusercontent.com/u/159694894?v=4',
     name: 'Максим Остапенко',
     title: 'Участник',
@@ -408,5 +264,4 @@
       { icon: 'github', link: 'https://github.com/Krator3' }
     ],
   }
-]
->>>>>>> 4e1cc0a2
+  ]