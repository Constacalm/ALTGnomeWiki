--- conflicted
+++ resolved
@@ -1,12 +1,7 @@
 {
   "devDependencies": {
-<<<<<<< HEAD
-    "@hywax/vitepress-yandex-metrika": "^0.3.3",
-    "@nolebase/vitepress-plugin-enhanced-readabilities": "^1.25.2",
-=======
     "@hywax/vitepress-yandex-metrika": "^0.3.4",
     "@nolebase/vitepress-plugin-enhanced-readabilities": "^1.10.0",
->>>>>>> 056d2f64
     "@nolebase/vitepress-plugin-git-changelog": "^1.25.2",
     "@types/markdown-it": "^13.0.5",
     "@types/markdown-it-container": "^2.0.8",
