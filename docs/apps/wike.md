---
aggregation:
    sisyphus: wike
    flatpak:
        id: com.github.hugolabe.Wike
        build: official
    snap:
        id: wike
        build: unofficial
appstream:
<<<<<<< HEAD
    id: com.github.hugolabe.Wike
=======
>>>>>>> a2f1e4ef
    name: Wike
    icon: /wike/wike-logo.svg
    summary: Ищите и читайте статьи в Википедии
    keywords:
        - circle
        - dontthemes
    developer:
        name: GNOME
        avatar: https://gitlab.gnome.org/uploads/-/system/group/avatar/8/gnomelogo.png?width=48
    metadata_license:
        name: GNU GPLv3
        link: https://choosealicense.com/licenses/gpl-3.0/
    url:
        homepage: https://apps.gnome.org/Wike/
        bugtracker: https://github.com/hugolabe/Wike/issues
---

# Wike

Wike - программа для чтения Википедии для рабочего окружения GNOME. Предоставляет доступ ко всему содержимому этой онлайн-энциклопедии в собственном приложении с более простым и не отвлекающим от просмотра статей интерфейса.

<!--@include: @apps/_parts/install/content-repo.md-->
<!--@include: @apps/_parts/install/content-flatpak.md-->
<!--@include: @apps/_parts/install/content-snap.md-->

## Язык поиска статей Википедии

По умолчанию Wike ищет на английском языке, для переключения языка необходимо:

-   В боковом баре нажмите кнопку «Поиск»
-   В баре поиска нажмите на интерфейс выбора языков, добавьте русских язык и выберите его по умолчанию

![Выбор языка](/wike/wike-1.png)<|MERGE_RESOLUTION|>--- conflicted
+++ resolved
@@ -8,10 +8,7 @@
         id: wike
         build: unofficial
 appstream:
-<<<<<<< HEAD
     id: com.github.hugolabe.Wike
-=======
->>>>>>> a2f1e4ef
     name: Wike
     icon: /wike/wike-logo.svg
     summary: Ищите и читайте статьи в Википедии
