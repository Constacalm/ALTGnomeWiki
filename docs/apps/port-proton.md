---
<<<<<<< HEAD
title: PortProton
nameRepo: portproton
appstreamRepo: ru.linux_gaming.PortProton
appstreamFlatpak: ru.linux_gaming.PortProton
metainfo:
    thumb:
        src: /portproton/ru.linux_gaming.PortProton.png
        title: PortProton
    summary: Программа для запуска игр с Windows
    developer:
        name: Михаил Тергоев
        nickname: Castro-Fidel
        avatar: https://avatars.githubusercontent.com/u/57610802?v=4
    site:
        url: https://linux-gaming.ru/
        anchor: linux-gaming.ru/
    licence:
        url: https://choosealicense.com/licenses/mit/
        anchor: MIT
    issue:
        url: https://github.com/Castro-Fidel/PortWINE/issues
        anchor: github.com
    sponsor:
        url: https://linux-gaming.ru/t/podderzhat-proekt/123
---

=======
aggregation:
    sisyphus: portproton
    epm:
        play:
            id: portproton
            build: offical
appstream:
    id: portproton
    name: PortProton
    icon: /port-proton/port-proton-logo.svg
    summary: Проект, разработанный командой linux-gaming.ru для того, чтобы сделать легким и удобным запуск Windows игр. 
    developer: 
        name: Mikhail Tergoev & Linux Gaming Community
        nickname: Castro-Fidel 
        avatar: /port-proton/port-proton-avatar.png
    metadata_license: 
        name: MIT License
        link: https://choosealicense.com/licenses/mit/
    url: 
        homepage: https://linux-gaming.ru/
        bugtracker: https://discord.com/invite/SFc65A2FJ6
---



>>>>>>> c915edef
# PortProton

PortProton — проект, разработанный командой linux-gaming.ru (бывший проект PortWINE) для того, чтобы сделать легким и удобным запуск Windows игр на Linux как для начинающих, так и для продвинутых пользователей. Проект стремится сделать запуск игр (и другого программного обеспечения) максимально простым, но в то же время предоставляет гибкие настройки для продвинутых пользователей.

PortProton основан на версии WINE от Valve (Proton) и ее модификациях (ProtonGE и ProtonLG). Включает в себя набор скриптов в сочетании с игровым WINE-PROTON, работающий в контейнере Steam Runtime Sniper с добавлением портотивных версий MANGOHUD (вывод полезной информации через окно игры: FPS, FrameTime, CPU, GPU и т.д.) и vkBasalt (улучшение графики в играх, очень хорошо в сочетании с FSR, DLSS). Имеется множество уже настроенных оптимизаций для максимальной производительности в играх.
Также реализовано определение видеокарт серии NVIDIA RTX с автоматическим включением поддержки трассировки лучей в играх.

## Установка из репозитория

**Установка через терминал**

**PortProton** можно установить любым привычным и удобным способом:

::: code-group

```shell[apt-get]
su -
apt-get update
apt-get install portproton i586-{libvulkan1,libd3d,libGL,libgio,libnm,libnsl1,libnss,glibc-nss,glibc-pthread,libunwind,xorg-dri-swrast}
```
```shell[epm]
epm -i portproton i586-{libvulkan1,libd3d,libGL,libgio,libnm,libnsl1,libnss,glibc-nss,glibc-pthread,libunwind,xorg-dri-swrast}
```
:::

:::info
Мы рекомендуем перед установкой PortProton обновить операционную систему и ядро до актуального состоятия.
:::

## Ручная установка с указанием зависимостей

Для начала установим все необходимые зависимости:

::: code-group

```shell[apt-get]
su -
apt-get update
apt-get install bubblewrap cabextract wget zstd gawk tar xz pciutils bc coreutils file curl icoutils wmctrl zenity xdg-utils desktop-file-utils libvulkan1 vulkan-tools libd3d libGL gamemode fontconfig xrdb libcurl libgio libnm libnsl1 libnss glibc-nss glibc-pthread /usr/bin/convert i586-{libvulkan1,libd3d,libGL,libcurl,libgio,libnm,libnsl1,libnss,glibc-nss,glibc-pthread,libunwind,xorg-dri-swrast}
```
```shell[epm]
epm -i portproton bubblewrap cabextract wget zstd gawk tar xz pciutils bc coreutils file curl icoutils wmctrl zenity xdg-utils desktop-file-utils libvulkan1 vulkan-tools libd3d libGL gamemode fontconfig xrdb libcurl libgio libnm libnsl1 libnss glibc-nss glibc-pthread /usr/bin/convert i586-{libvulkan1,libd3d,libGL,libcurl,libgio,libnm,libnsl1,libnss,glibc-nss,glibc-pthread,libunwind,xorg-dri-swrast}
```
:::

Затем произведём установку самой программы:

```shell
wget -c "https://github.com/Castro-Fidel/PortWINE/raw/master/portwine_install_script/PortProton_1.0" && sh PortProton_1.0
```

:::info
Мы рекомендуем перед установкой PortProton обновить операционную систему и ядро до актуального состоятия.
:::

<<<<<<< HEAD
## Установка c помощью epm play

При наличии пакета [eepm](/epm), можно установить **PortProton** одной командой:

```shell
epm play portproton
```

## Установка c помощью Flatpak

При наличии пакета [Flatpak](/flatpak), можно установить **PortProton** одной командой:

```shell
flatpak install flathub ru.linux_gaming.PortProton
```

<!--@include: ./parts/install/software-flatpak.md-->
=======
<!--@include: @apps/_parts/install/content-epm-play.md -->
>>>>>>> c915edef
<|MERGE_RESOLUTION|>--- conflicted
+++ resolved
@@ -1,32 +1,4 @@
 ---
-<<<<<<< HEAD
-title: PortProton
-nameRepo: portproton
-appstreamRepo: ru.linux_gaming.PortProton
-appstreamFlatpak: ru.linux_gaming.PortProton
-metainfo:
-    thumb:
-        src: /portproton/ru.linux_gaming.PortProton.png
-        title: PortProton
-    summary: Программа для запуска игр с Windows
-    developer:
-        name: Михаил Тергоев
-        nickname: Castro-Fidel
-        avatar: https://avatars.githubusercontent.com/u/57610802?v=4
-    site:
-        url: https://linux-gaming.ru/
-        anchor: linux-gaming.ru/
-    licence:
-        url: https://choosealicense.com/licenses/mit/
-        anchor: MIT
-    issue:
-        url: https://github.com/Castro-Fidel/PortWINE/issues
-        anchor: github.com
-    sponsor:
-        url: https://linux-gaming.ru/t/podderzhat-proekt/123
----
-
-=======
 aggregation:
     sisyphus: portproton
     epm:
@@ -50,9 +22,6 @@
         bugtracker: https://discord.com/invite/SFc65A2FJ6
 ---
 
-
-
->>>>>>> c915edef
 # PortProton
 
 PortProton — проект, разработанный командой linux-gaming.ru (бывший проект PortWINE) для того, чтобы сделать легким и удобным запуск Windows игр на Linux как для начинающих, так и для продвинутых пользователей. Проект стремится сделать запуск игр (и другого программного обеспечения) максимально простым, но в то же время предоставляет гибкие настройки для продвинутых пользователей.
@@ -108,24 +77,4 @@
 Мы рекомендуем перед установкой PortProton обновить операционную систему и ядро до актуального состоятия.
 :::
 
-<<<<<<< HEAD
-## Установка c помощью epm play
-
-При наличии пакета [eepm](/epm), можно установить **PortProton** одной командой:
-
-```shell
-epm play portproton
-```
-
-## Установка c помощью Flatpak
-
-При наличии пакета [Flatpak](/flatpak), можно установить **PortProton** одной командой:
-
-```shell
-flatpak install flathub ru.linux_gaming.PortProton
-```
-
-<!--@include: ./parts/install/software-flatpak.md-->
-=======
-<!--@include: @apps/_parts/install/content-epm-play.md -->
->>>>>>> c915edef
+<!--@include: @apps/_parts/install/content-epm-play.md -->