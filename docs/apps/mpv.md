---
aggregation: 
    sisyphus: mpv
    flatpak: io.mpv.Mpv
appstream:
    id: io.mpv.Mpv
    name: MPV
    icon: /mpv/mpv-logo.svg
    summary: Свободный легковесный кроссплатформенный медиаплеер.
    metadata_license: 
        name: GNU GPLv2
        link: https://choosealicense.com/licenses/gpl-2.0/
    developer: 
        name: MPV Community
    url: 
        homepage: https://mpv.io/
        bugtracker: https://github.com/mpv-player/mpv/issues
---



# MPV

MPV — Свободный легковесный кроссплатформенный медиаплеер. Поддерживает множество форматов медиафайлов и субтитров.

<<<<<<< HEAD
=======
::: info
Для лучшей интеграции со средой GNOME можно воспользоваться альтернативным интерфейсом MPV — [Celluloid](/celluloid).
:::

>>>>>>> 4e1cc0a2
![Draw attention to the window](/mpv/mpv.png)


<!--@include: @apps/_parts/install/content-repo.md-->
<!--@include: @apps/_parts/install/content-flatpak.md-->

## Проблемы с замедлением видео

При просмотре некоторых видео, особенно 4к, возможно замедление видеопотока, при этом звуковая дорожка идет без опозданий. Для выхода из этой ситуации существует два варианта.

1. Использование профиля fast, для этого в терминале видео необходимо запустить с использование профиля fast

```shell
mpv --profile=fast video.mp4
```

2. Использование аппаратного декодирования. Для этого в файле настроек **mpv.conf** необходимо прописать **hwdec** и **vo**

Для сессии X.org рекомендуется

```
hwdec=vaapi
vo=gpu-next
```

Для сессии Wayland рекомендуется

```
hwdec=vaapi
vo=dmabuf-wayland
```

## Проблемы с «потуханием» экрана при просмотре видео 

Для решения это проблемы существует два решения:

1. В сессии X.org должно быть достаточно добавления одной опции в **mpv.conf**

```
stop-screensaver
```

В сессии Wayland сложнее, учитывая что MPV не совсем поддерживает wayland, то вышеописанная опция работать не будет.
Видео нужно запускать с учетом **gnome-session-inhibit**

```shell
gnome-session-inhibit mpv video.mp4
```

Для этого можно прямо указать, как написано выше, либо заходим в **/usr/share/applications/mpv.desktop** и после **Exec=** перед **mpv**  пишем **gnome-session-inhibit** 

2. Более простое решение

:::info
Ниже вариант предпочтительный
:::

Устанавливаем расширение для Gnome - Caffeine

::: code-group

```shell[apt-get]
su -
apt-get update
apt-get install gnome-shell-extension-caffeine
```

```shell[epm]
epm -i gnome-shell-extension-caffeine
```

Затем нужно перезапустить сессию и не забыть включить Caffeine

## Альтернатива
В качестве альтернативы, можно воспользоваться плеером с графическим интерфейсом построенным на MPV — [Celluloid](/celluloid).
:::<|MERGE_RESOLUTION|>--- conflicted
+++ resolved
@@ -23,13 +23,11 @@
 
 MPV — Свободный легковесный кроссплатформенный медиаплеер. Поддерживает множество форматов медиафайлов и субтитров.
 
-<<<<<<< HEAD
-=======
+
 ::: info
 Для лучшей интеграции со средой GNOME можно воспользоваться альтернативным интерфейсом MPV — [Celluloid](/celluloid).
 :::
 
->>>>>>> 4e1cc0a2
 ![Draw attention to the window](/mpv/mpv.png)
 
 
