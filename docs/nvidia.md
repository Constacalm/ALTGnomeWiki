# NVIDIA

Данная статья описывает процесс установки и настройки проприетарного драйвера графических карт NVIDIA

## Смена открытых драйверов на проприетарные

Для перехода с nouveau на NVIDIA рекомендуется сначала обновить ядро:

```shell
su -l root
update-kernel
```
Для вступление в силу необходимо перезагруть операциционную систему

Установим пропоритарный драйвера NVIDIA:

```shell
su -l root
rpm -e $(rpm -qf `modinfo -F filename nouveau`)
apt-get install nvidia_glx_common && nvidia-install-driver
make-initrd
```

::: danger
Не следует запускать фирменный инсталятор драйвера NVIDIA из .run-файла!
:::

## Cессия Wayland на закрытых драйверах NVIDIA

Активируем **Wayland** сессию в **ALT Regular Gnome** для видеокарт NVIDIA с установленными пропоритарными драйверами.

:::info
Закрытый драйвер Nvidia поддерживает GBM, Wayland и аппаратное ускорение с помощью XWayland, начиная с драйвера серии 470.x
:::

```shell
su -
mcedit /etc/sysconfig/grub2
```
Добавляем в параметр `GRUB_CMDLINE_LINUX_DEFAULT` значение `nvidia-drm.modeset=1` и сохраняем.

```shell
su -
grub-mkconfig -o /boot/grub/grub.cfg
ln -s /dev/null /etc/udev/rules.d/61-gdm.rules
```

Перезагружаем операционную систему, выберите в списке сессию Gnome.

::: tip
Wayland не работает без `nvidia_drm.modeset=1`, а modeset не работает на драйверах младше 400-ой серии

<<<<<<< HEAD
Несовместимые карты:

=======
Несовместимые карты: 
>>>>>>> b09f3bcb
- GT750M Mac edition (устанавливается драйвер 390-ой серии, при 417-ой максимально доступной)
:::

## «Неизвестный монитор» в настройках дисплеев в сессии Wayland

Внесем изменение в конфигурацию **GRUB**:

```shell
su -
mcedit /etc/sysconfig/grub2
```

Добавляем в параметр `GRUB_CMDLINE_LINUX_DEFAULT` значение `initcall_blacklist=simpledrm_platform_driver_init` и сохраняем.

```shell
su -
grub-mkconfig -o /boot/grub/grub.cfg
```

:::info 
Данная проблема может привести к некорретной работе устройств ввода: мышка, тачпад. Особенно часто данные проблемы проявляются в играх. 
:::<|MERGE_RESOLUTION|>--- conflicted
+++ resolved
@@ -50,12 +50,7 @@
 ::: tip
 Wayland не работает без `nvidia_drm.modeset=1`, а modeset не работает на драйверах младше 400-ой серии
 
-<<<<<<< HEAD
 Несовместимые карты:
-
-=======
-Несовместимые карты: 
->>>>>>> b09f3bcb
 - GT750M Mac edition (устанавливается драйвер 390-ой серии, при 417-ой максимально доступной)
 :::
 
