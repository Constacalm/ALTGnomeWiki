# NVIDIA

Данная статья описывает процесс установки и настройки проприетарного драйвера графических карт NVIDIA

## Смена открытых драйверов на проприетарные

Для перехода с nouveau на NVIDIA рекомендуется сначала обновить ядро:

```shell
su -l root
update-kernel
```
Для вступление в силу необходимо перезагруть операциционную систему

Установим пропоритарный драйвера NVIDIA:

```shell
su -l root
rpm -e $(rpm -qf `modinfo -F filename nouveau`)
apt-get install nvidia_glx_common && nvidia-install-driver
make-initrd
```

::: danger
Не следует запускать фирменный инсталятор драйвера NVIDIA из .run-файла!
:::

## Cессия Wayland на закрытых драйверах NVIDIA

Активируем **Wayland** сессию в **ALT Regular Gnome** для видеокарт NVIDIA с установленными пропоритарными драйверами.

```shell
su -
mcedit /etc/sysconfig/grub2
```
Добавляем в параметр `GRUB_CMDLINE_LINUX_DEFAULT` значение `nvidia-drm.modeset=1` и сохраняем.

```shell
su -
grub-mkconfig -o /boot/grub/grub.cfg
ln -s /dev/null /etc/udev/rules.d/61-gdm.rules
```

Перезагружаем операционную систему, выберите в списке сессию Gnome.

<<<<<<< HEAD
::: tip
Wayland не работает без `nvidia_drm.modeset=1`, а modeset не работает на драйверах младше 400-ой серии

Несовместимые карты: 
- GT750M Mac edition (устанавливается драйвер 390-ой серии, при 417-ой максимально доступной)
:::
=======
## «Неизвестный монитор» в настройках дисплеев в сессии Wayland

Внесем изменение в конфигурацию **GRUB**:

```shell
su -
mcedit /etc/sysconfig/grub2
```

Добавляем в параметр `GRUB_CMDLINE_LINUX_DEFAULT` значение `initcall_blacklist=simpledrm_platform_driver_init` и сохраняем.

```shell
su -
grub-mkconfig -o /boot/grub/grub.cfg
```
>>>>>>> c6aa528b
<|MERGE_RESOLUTION|>--- conflicted
+++ resolved
@@ -43,14 +43,13 @@
 
 Перезагружаем операционную систему, выберите в списке сессию Gnome.
 
-<<<<<<< HEAD
 ::: tip
 Wayland не работает без `nvidia_drm.modeset=1`, а modeset не работает на драйверах младше 400-ой серии
 
 Несовместимые карты: 
 - GT750M Mac edition (устанавливается драйвер 390-ой серии, при 417-ой максимально доступной)
 :::
-=======
+
 ## «Неизвестный монитор» в настройках дисплеев в сессии Wayland
 
 Внесем изменение в конфигурацию **GRUB**:
@@ -65,5 +64,4 @@
 ```shell
 su -
 grub-mkconfig -o /boot/grub/grub.cfg
-```
->>>>>>> c6aa528b
+```